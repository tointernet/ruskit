use super::types::RouteConfig;
<<<<<<< HEAD
use crate::middlewares;
=======
>>>>>>> 3d638aff
use crate::{errors::HttpServerError, middlewares};
use actix_web::{
    middleware as actix_middleware,
    web::{self, Data},
<<<<<<< HEAD
    App, HttpResponse, HttpServer, Responder,
};
use actix_web_opentelemetry::{RequestMetricsBuilder, RequestTracing};
use auth::jwt_manager::JwtManager;
use env::AppConfig as AppEnv;
use env::AppConfig;
use errors::http_server::HttpServerError;
use opentelemetry::global;
=======
    App, HttpServer,
};
use auth::jwt_manager::JwtManager;
use env::AppConfig;
>>>>>>> 3d638aff
use std::sync::Arc;
use tracing::error;

pub struct HttpwServerImpl {
    services: Vec<RouteConfig>,
    jwt_manager: Option<Arc<dyn JwtManager + Send + Sync>>,
    addr: String,
}

impl HttpwServerImpl {
    pub fn new(cfg: &AppConfig) -> HttpwServerImpl {
        HttpwServerImpl {
            services: vec![],
            addr: cfg.app_addr(),
            jwt_manager: None,
        }
    }
}

impl HttpwServerImpl {
    pub fn register(mut self, service: RouteConfig) -> Self {
        self.services.push(service);
        self
    }

    pub fn jwt_manager(mut self, manager: Arc<dyn JwtManager + Send + Sync>) -> Self {
        self.jwt_manager = Some(manager);
        self
    }

    pub async fn start(&self) -> Result<(), HttpServerError> {
        HttpServer::new({
            let services = self.services.to_vec();
            let jwt_manager = self.jwt_manager.clone();

            move || {
                let meter = global::meter("actix_web");

                let mut app = App::new()
                    .wrap(actix_middleware::Compress::default())
                    .wrap(middlewares::headers::config())
<<<<<<< HEAD
                    .wrap(middlewares::cors::config())
                    .wrap(RequestTracing::new())
                    .wrap(RequestMetricsBuilder::new().build(meter));
=======
                    .wrap(middlewares::cors::config());
>>>>>>> 3d638aff

                if let Some(jwt_manager) = jwt_manager.clone() {
                    app = app.app_data::<Data<Arc<dyn JwtManager + Send + Sync>>>(web::Data::<
                        Arc<dyn JwtManager + Send + Sync>,
                    >::new(
                        jwt_manager.clone(),
                    ));
                }

                for svc in services.clone() {
                    app = app.configure(svc);
                }

<<<<<<< HEAD
                app.route("/health", web::get().to(health_handler))
                    .default_service(web::to(middlewares::not_found::not_found))
=======
                app.default_service(web::to(middlewares::not_found::not_found))
>>>>>>> 3d638aff
                    .wrap(actix_middleware::Logger::default())
            }
        })
        .bind(&self.addr)
        .map_err(|e| {
            error!(
                error = e.to_string(),
                "error to binding the http server addr"
            );
            HttpServerError::PortBidingError {}
        })?
        .run()
        .await
        .map_err(|e| {
            error!(error = e.to_string(), "error to start http server");
            HttpServerError::ServerStartupError {}
        })?;

        global::shutdown_tracer_provider();

        Ok(())
    }
}

async fn health_handler() -> impl Responder {
    HttpResponse::Ok().body("health")
}<|MERGE_RESOLUTION|>--- conflicted
+++ resolved
@@ -1,27 +1,14 @@
 use super::types::RouteConfig;
-<<<<<<< HEAD
-use crate::middlewares;
-=======
->>>>>>> 3d638aff
 use crate::{errors::HttpServerError, middlewares};
 use actix_web::{
     middleware as actix_middleware,
     web::{self, Data},
-<<<<<<< HEAD
     App, HttpResponse, HttpServer, Responder,
 };
 use actix_web_opentelemetry::{RequestMetricsBuilder, RequestTracing};
 use auth::jwt_manager::JwtManager;
-use env::AppConfig as AppEnv;
 use env::AppConfig;
-use errors::http_server::HttpServerError;
 use opentelemetry::global;
-=======
-    App, HttpServer,
-};
-use auth::jwt_manager::JwtManager;
-use env::AppConfig;
->>>>>>> 3d638aff
 use std::sync::Arc;
 use tracing::error;
 
@@ -63,13 +50,9 @@
                 let mut app = App::new()
                     .wrap(actix_middleware::Compress::default())
                     .wrap(middlewares::headers::config())
-<<<<<<< HEAD
                     .wrap(middlewares::cors::config())
                     .wrap(RequestTracing::new())
                     .wrap(RequestMetricsBuilder::new().build(meter));
-=======
-                    .wrap(middlewares::cors::config());
->>>>>>> 3d638aff
 
                 if let Some(jwt_manager) = jwt_manager.clone() {
                     app = app.app_data::<Data<Arc<dyn JwtManager + Send + Sync>>>(web::Data::<
@@ -83,12 +66,8 @@
                     app = app.configure(svc);
                 }
 
-<<<<<<< HEAD
                 app.route("/health", web::get().to(health_handler))
                     .default_service(web::to(middlewares::not_found::not_found))
-=======
-                app.default_service(web::to(middlewares::not_found::not_found))
->>>>>>> 3d638aff
                     .wrap(actix_middleware::Logger::default())
             }
         })
