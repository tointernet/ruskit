[package]
name = "configs-builder"
version = "0.1.0"
edition = "2021"

[dependencies]
configs = { path = "../configs" }
secrets-manager = { path = "../secrets_manager" }
logging = { path = "../logging" }

dotenvy = { version = "0.15.7" }
<<<<<<< HEAD
base64 = { version = "0.21.4" }
=======
base64 = { version = "0.21.5" }
>>>>>>> 2ded7279
tracing = { version = "0.1.37" }
thiserror = { version = "1.0.50" }<|MERGE_RESOLUTION|>--- conflicted
+++ resolved
@@ -9,10 +9,6 @@
 logging = { path = "../logging" }
 
 dotenvy = { version = "0.15.7" }
-<<<<<<< HEAD
-base64 = { version = "0.21.4" }
-=======
 base64 = { version = "0.21.5" }
->>>>>>> 2ded7279
 tracing = { version = "0.1.37" }
 thiserror = { version = "1.0.50" }